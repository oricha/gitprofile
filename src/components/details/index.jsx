import { MdLocationOn, MdMail } from 'react-icons/md';
import {
  AiFillGithub,
  AiFillInstagram,
  AiFillMediumSquare,
} from 'react-icons/ai';
import { SiTwitter } from 'react-icons/si';
import { GrLinkedinOption } from 'react-icons/gr';
import { CgDribbble } from 'react-icons/cg';
import { RiPhoneFill } from 'react-icons/ri';
import { Fragment } from 'react';
import {
  FaBehanceSquare,
  FaBuilding,
  FaDev,
  FaFacebook,
  FaGlobe,
<<<<<<< HEAD
  FaSkype,
=======
  FaMastodon,
>>>>>>> 41279736
  FaStackOverflow,
  FaTelegram,
} from 'react-icons/fa';
import PropTypes from 'prop-types';
import { skeleton } from '../../helpers/utils';

const isCompanyMention = (company) => {
  return company.startsWith('@') && !company.includes(' ');
};

const companyLink = (company) => {
  return `https://github.com/${company.substring(1)}`;
};

const getMastodonValue = (mastodonURL) => {
  const regex = /(https?:\/\/)?(www\.)?([^\s/]+)\/@(\w+)/;

  const match = mastodonURL.match(regex);

  if (match) {
    const domain = match[3];
    const username = match[4];
    return `${domain}/@${username}`;
  }

  return mastodonURL;
};

const getMastodonLink = (mastodonURL) => {
  return mastodonURL.replace(/^(https?:\/\/)?(www\.)?/, 'https://');
};

const ListItem = ({ icon, title, value, link, skeleton = false }) => {
  return (
    <a
      href={link}
      target="_blank"
      rel="noreferrer"
      className="flex justify-start py-2 px-1 items-center"
    >
      <span className="w-2 m-2">{icon}</span>
      <div className="flex-grow font-medium px-2">{title}</div>
      <div
        className={`${
          skeleton ? 'flex-grow' : ''
        } text-sm font-normal text-right mr-2 ml-3 ${link ? 'truncate' : ''}`}
        style={{
          wordBreak: 'break-word',
        }}
      >
        {value}
      </div>
    </a>
  );
};

const Details = ({ profile, loading, social, github }) => {
  const renderSkeleton = () => {
    let array = [];
    for (let index = 0; index < 4; index++) {
      array.push(
        <ListItem
          key={index}
          skeleton={true}
          icon={skeleton({ width: 'w-4', height: 'h-4' })}
          title={skeleton({ width: 'w-24', height: 'h-4' })}
          value={skeleton({ width: 'w-full', height: 'h-4' })}
        />
      );
    }

    return array;
  };

  return (
    <div className="card shadow-lg compact bg-base-100">
      <div className="card-body">
        <div className="text-base-content text-opacity-60">
          {loading || !profile ? (
            renderSkeleton()
          ) : (
            <Fragment>
              {profile.location && (
                <ListItem
                  icon={<MdLocationOn className="mr-2" />}
                  title="Based in:"
                  value={profile.location}
                />
              )}
              {profile.company && (
                <ListItem
                  icon={<FaBuilding className="mr-2" />}
                  title="Company:"
                  value={profile.company}
                  link={
                    isCompanyMention(profile.company.trim())
                      ? companyLink(profile.company.trim())
                      : null
                  }
                />
              )}
              <ListItem
                icon={<AiFillGithub className="mr-2" />}
                title="GitHub:"
                value={github.username}
                link={`https://github.com/${github.username}`}
              />
              {social?.twitter && (
                <ListItem
                  icon={<SiTwitter className="mr-2" />}
                  title="Twitter:"
                  value={social.twitter}
                  link={`https://twitter.com/${social.twitter}`}
                />
              )}
              {social?.mastodon && (
                <ListItem
                  icon={<FaMastodon className="mr-2" />}
                  title="Mastodon:"
                  value={getMastodonValue(social.mastodon)}
                  link={getMastodonLink(social.mastodon)}
                />
              )}
              {social?.linkedin && (
                <ListItem
                  icon={<GrLinkedinOption className="mr-2" />}
                  title="LinkedIn:"
                  value={social.linkedin}
                  link={`https://www.linkedin.com/in/${social.linkedin}`}
                />
              )}
              {social?.dribbble && (
                <ListItem
                  icon={<CgDribbble className="mr-2" />}
                  title="Dribbble:"
                  value={social.dribbble}
                  link={`https://dribbble.com/${social.dribbble}`}
                />
              )}
              {social?.behance && (
                <ListItem
                  icon={<FaBehanceSquare className="mr-2" />}
                  title="Behance:"
                  value={social.behance}
                  link={`https://www.behance.net/${social.behance}`}
                />
              )}
              {social?.facebook && (
                <ListItem
                  icon={<FaFacebook className="mr-2" />}
                  title="Facebook:"
                  value={social.facebook}
                  link={`https://www.facebook.com/${social.facebook}`}
                />
              )}
              {social?.instagram && (
                <ListItem
                  icon={<AiFillInstagram className="mr-2" />}
                  title="Instagram:"
                  value={social.instagram}
                  link={`https://www.instagram.com/${social.instagram}`}
                />
              )}
              {social?.medium && (
                <ListItem
                  icon={<AiFillMediumSquare className="mr-2" />}
                  title="Medium:"
                  value={social.medium}
                  link={`https://medium.com/@${social.medium}`}
                />
              )}
              {social?.dev && (
                <ListItem
                  icon={<FaDev className="mr-2" />}
                  title="Dev:"
                  value={social.dev}
                  link={`https://dev.to/${social.dev}`}
                />
              )}
              {social?.stackoverflow && (
                <ListItem
                  icon={<FaStackOverflow className="mr-2" />}
                  title="Stack Overflow:"
                  value={social.stackoverflow.split('/').slice(-1)}
                  link={`https://stackoverflow.com/users/${social.stackoverflow}`}
                />
              )}
              {social?.website && (
                <ListItem
                  icon={<FaGlobe className="mr-2" />}
                  title="Website:"
                  value={social.website}
                  link={social.website}
                />
              )}
              {social?.skype && (
                <ListItem
                  icon={<FaSkype className="mr-2" />}
                  title="Skype"
                  value={social.skype}
                  link={`skype:${social.skype}?chat`}
                />
              )}
              {social?.telegram && (
                <ListItem
                  icon={<FaTelegram className="mr-2" />}
                  title="Telegram"
                  value={social.telegram}
                  link={`https://t.me/${social.telegram}`}
                />
              )}

              {social?.phone && (
                <ListItem
                  icon={<RiPhoneFill className="mr-2" />}
                  title="Phone:"
                  value={social.phone}
                  link={`tel:${social.phone}`}
                />
              )}
              {social?.email && (
                <ListItem
                  icon={<MdMail className="mr-2" />}
                  title="Email:"
                  value={social.email}
                  link={`mailto:${social.email}`}
                />
              )}
            </Fragment>
          )}
        </div>
      </div>
    </div>
  );
};

Details.propTypes = {
  profile: PropTypes.object,
  loading: PropTypes.bool.isRequired,
  social: PropTypes.object.isRequired,
  github: PropTypes.object.isRequired,
};

ListItem.propTypes = {
  icon: PropTypes.node,
  title: PropTypes.node,
  value: PropTypes.node,
  link: PropTypes.string,
  skeleton: PropTypes.bool,
};

export default Details;<|MERGE_RESOLUTION|>--- conflicted
+++ resolved
@@ -15,11 +15,8 @@
   FaDev,
   FaFacebook,
   FaGlobe,
-<<<<<<< HEAD
   FaSkype,
-=======
   FaMastodon,
->>>>>>> 41279736
   FaStackOverflow,
   FaTelegram,
 } from 'react-icons/fa';
